--- conflicted
+++ resolved
@@ -30,12 +30,9 @@
 import org.sonar.javascript.model.interfaces.Tree;
 import org.sonar.javascript.model.interfaces.Tree.Kind;
 import org.sonar.javascript.model.interfaces.expression.CallExpressionTree;
-<<<<<<< HEAD
+import org.sonar.javascript.model.interfaces.expression.ExpressionTree;
 import org.sonar.javascript.model.interfaces.expression.IdentifierTree;
-=======
-import org.sonar.javascript.model.interfaces.expression.ExpressionTree;
 import org.sonar.javascript.model.interfaces.expression.NewExpressionTree;
->>>>>>> 16ffaed7
 import org.sonar.javascript.model.interfaces.expression.ParenthesisedExpressionTree;
 import org.sonar.javascript.model.interfaces.statement.BlockTree;
 import org.sonar.squidbridge.annotations.ActivatedByDefault;
@@ -55,7 +52,6 @@
 @SqaleConstantRemediation("20min")
 public class TooManyLinesInFunctionCheck extends SubscriptionBaseVisitor {
   private static final int DEFAULT = 100;
-  private final String MESSAGE = "This function has %s lines, which is greater than the %s lines authorized. Split it into smaller functions.";
 
   @RuleProperty(
     key = "max",
@@ -80,33 +76,25 @@
 
   @Override
   public void visitNode(Tree tree) {
-    if (tree.is(Kind.CALL_EXPRESSION)){
-<<<<<<< HEAD
-
-      checkForImmediatelyInvokedFunction((CallExpressionTree) tree);
-      checkForAMDPattern((CallExpressionTree)tree);
-
-    } else {
-
-      int nbLines = getNumberOfLine(tree);
-      if (nbLines > max && !immediatelyInvokedFunctionExpression && !amdPattern) {
-        String message = String.format(MESSAGE, nbLines, max);
-        getContext().addIssue(this, tree, message);
-      }
-      clearCheckState();
-=======
+    if (tree.is(Kind.CALL_EXPRESSION)) {
       checkForImmediatelyInvokedFunction(((CallExpressionTree) tree).callee());
+      checkForAMDPattern((CallExpressionTree) tree);
       return;
     }
-    if (tree.is(Kind.NEW_EXPRESSION)){
-      if (((NewExpressionTree) tree).arguments() != null) {
+
+    if (tree.is(Kind.NEW_EXPRESSION)) {
+      if (((NewExpressionTree)tree).arguments() != null) {
         checkForImmediatelyInvokedFunction(((NewExpressionTree) tree).expression());
       }
       return;
     }
->>>>>>> 16ffaed7
 
+    int nbLines = getNumberOfLine(tree);
+    if (nbLines > max && !immediatelyInvokedFunctionExpression && !amdPattern) {
+      String message = String.format("This function has %s lines, which is greater than the %s lines authorized. Split it into smaller functions.", nbLines, max);
+      getContext().addIssue(this, tree, message);
     }
+    clearCheckState();
   }
 
   private void clearCheckState() {
